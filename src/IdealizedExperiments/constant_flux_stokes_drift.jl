using Oceananigans.Grids: AbstractGrid
using Oceananigans.Fields: Face, Center
using Oceananigans.BuoyancyModels: g_Earth
using Oceananigans.Operators: ℑxzᶠᵃᶜ, ℑxzᶜᵃᶠ, ℑzᵃᵃᶠ, ℑzᵃᵃᶜ 
using Oceananigans.Simulations: Simulation

using CUDA
using SpecialFunctions
using Adapt

<<<<<<< HEAD
import Oceananigans.StokesDrifts: AbstractStokesDrift
=======
>>>>>>> e805aa1f
import Oceananigans.StokesDrifts: ∂t_uˢ, ∂t_vˢ, ∂t_wˢ,
                                  x_curl_Uˢ_cross_U,
                                  y_curl_Uˢ_cross_U,
                                  z_curl_Uˢ_cross_U

struct ConstantFluxStokesDrift{T, K, U, UZ}
                            Cᵝ :: T   # 1, Toba's constant
                            Cʳ :: T   # 2, Transition wavenumber parameter
                            Cⁱ :: T   # 3, Cutoff / isotropic wavenumber parameter
                            Cᴮ :: T   # 4, Saturation constant
                            kⁿ :: T   # 5, Transition wavenumber
                            kⁱ :: T   # 6, Isotropic wavenumber
    gravitational_acceleration :: T   # 7
                 water_density :: T   # 8, Water reference density
                   air_density :: T   # 9, (Constant) air reference density
         air_sea_momentum_flux :: T   # 10, Water-side kinematic momentum flux
         air_friction_velocity :: T   # 11, Water-side kinematic momentum flux
               peak_wavenumber :: K   # Wavenumber at spectral peak
                            uˢ :: U
                         ∂z_uˢ :: UZ

    function ConstantFluxStokesDrift{T}(args...) where T
        Nconst = 11
        constants = convert.(T, args[1:Nconst])
        kᵖ, uˢ, ∂z_uˢ = args[Nconst+1:end]
        K = typeof(kᵖ)
        U = typeof(uˢ)
        UZ = typeof(∂z_uˢ)
        return new{T, K, U, UZ}(constants..., args[Nconst+1:end]...)
    end
end

function Adapt.adapt_structure(to, cfsd::ConstantFluxStokesDrift)
    names = propertynames(cfsd)
    Nnames = length(names)
    return ConstantFluxStokesDrift{Nothing}((nothing for i = 1:Nnames-1)...,
                                            adapt(to, cfsd.∂z_uˢ))
end

#####
##### Utilities
#####

# LP2020: Lenain and Pizzo (JPO, 2020)
function ConstantFluxStokesDrift(grid, water_kinematic_momentum_flux, peak_wavenumber;
                                 gravitational_acceleration = g_Earth, # m s⁻²
                                 water_density = 1024,                 # kg m⁻³
                                 air_density = 1.225,                  # kg m⁻³
                                 Cᵝ = 0.105,  # Toba's constant
                                 Cʳ = 9.7e-3, # Transition wavenumber parameter, LP2020 eq 4
                                 Cⁱ = 0.072,  # Isotropic wavenumber parameter: exp(π/2 - θ₀) / γ) LP2020 App A
                                 Cᴮ = 7e-3)   # Saturation constant

    # Calculate transition and isotropic wavenumber
    water_kinematic_momentum_flux <= 0 ||
        error(ArgumentError("Momentum flux is $water_kinematic_momentum_flux. Only negative values are allowed."))

    air_sea_momentum_flux = water_density * water_kinematic_momentum_flux
    air_friction_velocity = a★ = sqrt(abs(air_sea_momentum_flux) / air_density)

    if a★ == 0 # Singular limit, no Stokes drift
        kⁿ = 0
        kⁱ = 0
    else
        kⁿ = Cʳ * gravitational_acceleration / a★^2 # Transition wavenumber
        kⁱ = Cⁱ * gravitational_acceleration / a★^2 # Isotropic wavenumber cutoff
    end

    uˢ = Field{Nothing, Nothing, Center}(grid)
    ∂z_uˢ = Field{Nothing, Nothing, Face}(grid)
    T = eltype(grid)

    cfsd = ConstantFluxStokesDrift{T}(Cᵝ, Cʳ, Cⁱ, Cᴮ, kⁿ, kⁱ,
                                      gravitational_acceleration,
                                      water_density,
                                      air_density,
                                      air_sea_momentum_flux,
                                      air_friction_velocity,
                                      peak_wavenumber,
                                      uˢ, ∂z_uˢ)

    compute_stokes_drift!(0, cfsd)

    return cfsd
end

const CFSD = ConstantFluxStokesDrift

@inline ∂t_uˢ(i, j, k, grid, sd::CFSD, time) = zero(grid)
@inline ∂t_vˢ(i, j, k, grid, sd::CFSD, time) = zero(grid)
@inline ∂t_wˢ(i, j, k, grid::AbstractGrid{FT}, ::CFSD, time) where FT = zero(FT)

@inline x_curl_Uˢ_cross_U(i, j, k, grid, sd::CFSD, U, t) = @inbounds +ℑxzᶠᵃᶜ(i, j, k, grid, U.w) * ℑzᵃᵃᶜ(1, 1, k, grid, sd.∂z_uˢ)
@inline z_curl_Uˢ_cross_U(i, j, k, grid, sd::CFSD, U, t) = @inbounds -ℑxzᶜᵃᶠ(i, j, k, grid, U.u) * sd.∂z_uˢ[1, 1, k]
@inline y_curl_Uˢ_cross_U(i, j, k, grid,   ::CFSD, U, t) = zero(grid)

#####
##### Stokes drift computation...
#####

peak_wavenumber(t, cfsd) = cfsd.peak_wavenumber

# Equilibrium range contribution
ℓᵉ(k, z) = expinti(2k * z)
Lᵉ(kᵖ, kⁿ, z) = ℓᵉ(kⁿ, z) - ℓᵉ(kᵖ, z)

# Saturation range contribution
ℓˢ(k, z) = 2 / √k * (exp(2k * z) + √(2π * k * abs(z)) * erf(√(2k*abs(z))))
Lˢ(kⁿ, kⁱ, z) = ℓˢ(kⁿ, z) - ℓˢ(kⁱ, z)

function compute_stokes_drift!(t, cfsd::ConstantFluxStokesDrift, kᵖ=peak_wavenumber(t, cfsd))
    a★ = cfsd.air_friction_velocity
    Cᵝ = cfsd.Cᵝ
    Cᴮ = cfsd.Cᴮ
    kⁿ = cfsd.kⁿ
    kⁱ = cfsd.kⁱ
     g = cfsd.gravitational_acceleration
    
    # Stokes drift according to Lenain and Pizzo (2020)
    uˢ(z) = a★ * Cᵝ * Lᵉ(kᵖ, kⁿ, z) + 2Cᴮ * √g * Lˢ(kⁿ, kⁱ, z)
    set!(cfsd.uˢ, uˢ)
    cfsd.∂z_uˢ .= ∂z(cfsd.uˢ)
    k_surface = cfsd.∂z_uˢ.grid.Nz + 1
    @inbounds CUDA.@allowscalar cfsd.∂z_uˢ[1, 1, k_surface] = Cᵝ * a★ * (kⁿ - kᵖ) + 4Cᴮ * √(2g) * (kⁱ - kⁿ)

    return nothing
end

#####
##### Experimental time-dependent peak wavenumber
#####

Base.@kwdef struct ConstantFluxPeakWavenumber{T}
    Cᵅ :: T = -0.287 # Lenain and Melville 2017
    Cᵡ :: T = 3.755  # Lenain and Melville 2017
    tᵏ :: T = 3600.0 # 1 hour, arbitrary...
end

# Time-dependent case --- use with caution, because we need to verify that ∂t_uˢ is small!
function peak_wavenumber(t, cfsd::ConstantFluxStokesDrift{<:Any, <:ConstantFluxPeakWavenumber})
    a★ = cfsd.air_friction_velocity
    g = cfsd.gravitational_acceleration
    tᵏ = cfsd.peak_wavenumber.time_displacement
    b = cfsd.peak_wavenumber.Cᵡ
    α = cfsd.peak_wavenumber.Cᵅ
    c = b^(2 / (1 + α))
    β = 2α / (1 + α) 
    γ = 2 * (1 + 2α) / (1 + α)

    return d * 1/g * (g / a★)^γ * (t + tᵏ)^β
end
<|MERGE_RESOLUTION|>--- conflicted
+++ resolved
@@ -8,10 +8,6 @@
 using SpecialFunctions
 using Adapt
 
-<<<<<<< HEAD
-import Oceananigans.StokesDrifts: AbstractStokesDrift
-=======
->>>>>>> e805aa1f
 import Oceananigans.StokesDrifts: ∂t_uˢ, ∂t_vˢ, ∂t_wˢ,
                                   x_curl_Uˢ_cross_U,
                                   y_curl_Uˢ_cross_U,
