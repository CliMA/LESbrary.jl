--- conflicted
+++ resolved
@@ -219,20 +219,10 @@
         advection = WENO(order=9)
     end
     
-<<<<<<< HEAD
-    model = NonhydrostaticModel(; grid, buoyancy, tracers, stokes_drift,
-                                advection = WENO(order=9),
-                                coriolis = FPlane(; f),
-                                boundary_conditions = (T=θ_bcs, u=u_bcs),
-                                forcing = (u=u_sponge, v=v_sponge, w=w_sponge, T=T_sponge,
-                                           c₀=c₀_forcing, c₁=c₁_forcing, c₂=c₂_forcing))
-=======
     model = NonhydrostaticModel(; grid, buoyancy, tracers, stokes_drift, closure, advection,
-                                timestepper = :RungeKutta3,
                                 coriolis = FPlane(; f),
                                 boundary_conditions = (b=b_bcs, u=u_bcs),
                                 forcing = (u=u_sponge, v=v_sponge, w=w_sponge, b=b_forcing, c=c_forcing))
->>>>>>> e805aa1f
     
     # # Set Initial condition
     
